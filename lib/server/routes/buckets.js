'use strict';

const ms = require('ms');
const async = require('async');
const storj = require('storj-lib');
const middleware = require('storj-service-middleware');
const authenticate = middleware.authenticate;
const tokenauth = middleware.tokenauth;
const publicBucket = middleware.publicBucket;
const log = require('../../logger');
const merge = require('merge');
const errors = require('storj-service-error-types');
const Router = require('./index');
const inherits = require('util').inherits;
const utils = require('../../utils');
const cattleguard = require('cattleguard');
const redis = require('redis');

/**
 * Handles endpoints for all bucket and file related operations
 * @constructor
 * @extends {Router}
 */
function BucketsRouter(options) {
  if (!(this instanceof BucketsRouter)) {
    return new BucketsRouter(options);
  }

  Router.apply(this, arguments);

  const config = {
    total: 300,
    expire: 1000,
    onRateLimited: function(req, res, next) {
      res.status(429).send('Whoa, slow down there dude.');
    },
    perRoute: true
  }
  const client = redis.createClient();

  this._verify = authenticate(this.storage);
  this._isPublic = publicBucket(this.storage);
  this._usetoken = tokenauth(this.storage);
  this._limiter = cattleguard(config, client);
}

inherits(BucketsRouter, Router);

BucketsRouter.prototype._validate = function(req, res, next) {
  if (req.params.id && !utils.isValidObjectId(req.params.id)) {
    return next(new errors.BadRequestError('Bucket id is malformed'));
  }
  if (req.params.file && !utils.isValidObjectId(req.params.file)) {
    return next(new errors.BadRequestError('File id is malformed'));
  }
  next();
};

/**
 * Returns a list of buckets for the user
 * @param {http.IncomingMessage} req
 * @param {http.ServerResponse} res
 * @param {Function} next
 */
BucketsRouter.prototype.getBuckets = function(req, res, next) {
  const Bucket = this.storage.models.Bucket;

  log.info('looking up buckets for %s', req.user._id);

  Bucket.find({ user: req.user._id }, function(err, buckets) {
    if (err) {
      return next(new errors.InternalError(err.message));
    }

    res.status(200).send(buckets.map(function(bucket) {
      return bucket.toObject();
    }));
  });
};

/**
 * Returns the user's bucket by it's ID
 * @param {http.IncomingMessage} req
 * @param {http.ServerResponse} res
 * @param {Function} next
 */
BucketsRouter.prototype.getBucketById = function(req, res, next) {
  const Bucket = this.storage.models.Bucket;

  log.info('looking up bucket %s for %s', req.params.id, req.user._id);

  Bucket.findOne({
    _id: req.params.id,
    user: req.user._id
  }, function(err, bucket) {
    if (err) {
      return next(new errors.InternalError(err.message));
    }

    if (!bucket) {
      return next(new errors.NotFoundError('Bucket not found'));
    }

    res.status(200).send(bucket.toObject());
  });
};

/**
 * Creates a new bucket for the user
 * @param {http.IncomingMessage} req
 * @param {http.ServerResponse} res
 * @param {Function} next
 */
BucketsRouter.prototype.createBucket = function(req, res, next) {
  const Bucket = this.storage.models.Bucket;
  const PublicKey = this.storage.models.PublicKey;

  if (!Array.isArray(req.body.pubkeys)) {
    req.body.pubkeys = [];
  }

  if (req.pubkey && req.body.pubkeys.indexOf(req.pubkey._id) === -1) {
    req.body.pubkeys.push(req.pubkey._id);
  }

  log.info('creating bucket for %s', req.user._id);

  try {
    for (let k = 0; k < req.body.pubkeys.length; k++) {
      PublicKey.validate(req.body.pubkeys[k]);
    }
  } catch (err) {
    return next(new errors.BadRequestError('Invalid public key supplied'));
  }

  Bucket.create(req.user, req.body, function(err, bucket) {
    if (err) {
      return next(new errors.InternalError(err.message));
    }

    res.status(201).send(bucket.toObject());
  });
};

/**
 * Destroys the user's bucket by ID
 * @param {http.IncomingMessage} req
 * @param {http.ServerResponse} res
 * @param {Function} next
 */
BucketsRouter.prototype.destroyBucketById = function(req, res, next) {
  const Bucket = this.storage.models.Bucket;
  const BucketEntry = this.storage.models.BucketEntry;

  log.info('removing bucket %s for %s', req.params.id, req.user._id);

  Bucket.findOne({
    _id: req.params.id,
    user: req.user._id
  }, function(err, bucket) {
    if (err) {
      return next(new errors.InternalError(err.message));
    }

    if (!bucket) {
      return next(new errors.NotFoundError('Bucket not found'));
    }

    bucket.remove(function(err) {
      if (err) {
        return next(new errors.InternalError(err.message));
      }

      BucketEntry.remove({ bucket: req.params.id }); // NB: Fire and forget
      res.status(204).end();
    });
  });
};

/**
 * Updates the given bucket's properties
 * @param {http.IncomingMessage} req
 * @param {http.ServerResponse} res
 * @param {Function} next
 */
BucketsRouter.prototype.updateBucketById = function(req, res, next) {
  const PublicKey = this.storage.models.PublicKey;
  const Bucket = this.storage.models.Bucket;

  log.info('updating bucket %s for %s', req.params.id, req.user._id);

  Bucket.findOne({
    _id: req.params.id,
    user: req.user._id
  }, function(err, bucket) {
    if (err) {
      return next(new errors.InternalError(err.message));
    }

    if (!bucket) {
      return next(new errors.NotFoundError('Bucket not found'));
    }

    var allowed = ['pubkeys', 'encryptionKey', 'publicPermissions'];

    for (let prop in req.body) {
      if (allowed.indexOf(prop) !== -1) {
        bucket[prop] = req.body[prop];
      }
    }

    try {
      for (let k = 0; k < bucket.pubkeys.length; k++) {
        PublicKey.validate(bucket.pubkeys[k]);
      }
    } catch (err) {
      return next(new errors.BadRequestError('Invalid public key supplied'));
    }

    bucket.save(function(err) {
      if (err) {
        return next(new errors.InternalError(err.message));
      }

      res.status(200).send(bucket.toObject());
    });
  });
};

/**
 * Loads the bucket for an authorized but unregistered user
 * @private
 * @param {http.IncomingMessage} req
 * @param {http.ServerResponse} res
 * @param {Function} next
 */
BucketsRouter.prototype._getBucketUnregistered = function(req, res, next) {
  const self = this;
  const Bucket = this.storage.models.Bucket;

  let query = { _id: req.params.id };
  let strategy = authenticate._detectStrategy(req);
  let rawBody = self._verify[0];
  let checkAuth = self._verify[1];
  let isPublicBucket = self._isPublic;

  function _checkAuthIfNotPublic(req, res, next) {
    isPublicBucket(req, res, function(err) {
      if (err) {
        return checkAuth(req, res, next);
      }

      next(null);
    });
  }

  async.series([
    rawBody.bind(null, req, res),
    _checkAuthIfNotPublic.bind(null, req, res)
  ], function(err) {
    if (err) {
      if (strategy === 'ECDSA' && authenticate._verifySignature(req)) {
        query.pubkeys = { $in: [req.header('x-pubkey')] };
      } else {
        return next(err);
      }
    }

    if (req.user) {
      query.user = req.user._id;
    }

    Bucket.findOne(query, function(err, bucket) {
      if (err) {
        return next(new errors.InternalError(err.message));
      }

      if (!bucket) {
        return next(new errors.NotFoundError('Bucket not found'));
      }

      next(null, bucket);
    });
  });
};
/**
 * @callback BucketsRouter~_getBucketUnregisteredCallback
 * @param {Error|null} [error]
 * @param {Bucket} bucket
 */

/**
 * Creates a bucket operation token
 * @param {http.IncomingMessage} req
 * @param {http.ServerResponse} res
 * @param {Function} next
 */
BucketsRouter.prototype.createBucketToken = function(req, res, next) {
  const Token = this.storage.models.Token;
  const BucketEntry = this.storage.models.BucketEntry;

  this._getBucketUnregistered(req, res, function(err, bucket) {
    if (err) {
      return next(err);
    }

    log.info('creating %s token for %s', req.body.operation, req.params.id);
    Token.create(bucket, req.body.operation, function(err, token) {
      if (err) {
        return next(new errors.InternalError(err.message));
      }

      var tokenObject = token.toObject();
      tokenObject.encryptionKey = bucket.encryptionKey;

      var file = req.body.file;
      if (!file || req.body.operation !== 'PULL') {
        res.status(201).send(tokenObject);
        return;
      }

      BucketEntry.findOne({
        _id: file,
        bucket: bucket._id
      }).populate('frame').exec(function(err, bucketEntry) {
        if (err) {
          return next(err);
        }
        if (!bucketEntry) {
          return next(new errors.NotFoundError('Bucket entry not found'));
        }
        tokenObject.mimetype = bucketEntry.mimetype;
        tokenObject.size = bucketEntry.frame.size;
        res.status(201).send(tokenObject);
      });
    });
  });
};

/**
 * Creates a bucket entry from the given frame object
 * @param {http.IncomingMessage} req
 * @param {http.ServerResponse} res
 * @param {Function} next
 */
BucketsRouter.prototype.createEntryFromFrame = function(req, res, next) {
  const Frame = this.storage.models.Frame;
  const Bucket = this.storage.models.Bucket;
  const BucketEntry = this.storage.models.BucketEntry;

  Bucket.findOne({
    user: req.user._id,
    _id: req.params.id
  }, function(err, bucket) {
    if (err) {
      return next(new errors.InternalError(err.message));
    }

    if (!bucket) {
      return next(new errors.NotFoundError('Bucket not found'));
    }

    Frame.findOne({
      _id: req.body.frame,
      user: req.user._id
    }, function(err, frame) {
      if (err) {
        return next(new errors.InternalError(err.message));
      }

      if (!frame) {
        return next(new errors.NotFoundError('Frame not found'));
      }

      if (frame.locked) {
        return next(new errors.BadRequestError('Frame is already locked'));
      }

      BucketEntry.create({
        bucket: bucket._id,
        frame: frame._id,
        mimetype: req.body.mimetype,
        name: req.body.filename,
        hmac: req.body.hmac
      }, function(err, entry) {
        if (err) {
          return next(new errors.InternalError(err.message));
        }

        frame.lock(function(err) {
          if (err) {
            return next(new errors.InternalError(err.message));
          }

          res.send(merge(entry.toObject(), { size: frame.size }));
        });
      });
    });
  });
};

/**
 * Returns the bucket by ID
 * @param {String|ObjectId} bucketId - The unique _id for the bucket
 * @param {String} [userId] - The email address for the user
 * @param {BucketsRouter~_getBucketByIdCallback}
 */
BucketsRouter.prototype._getBucketById = function(bucketId, userId, callback) {
  var query = { _id: bucketId };

  if (typeof userId === 'function') {
    callback = userId;
    userId = null;
  }

  if (userId) {
    query.user = userId;
  }

  this.storage.models.Bucket.findOne(query, function(err, bucket) {
    if (err) {
      return callback(new errors.InternalError(err.message));
    }

    if (!bucket) {
      return callback(new errors.NotFoundError('Bucket not found'));
    }

    callback(null, bucket);
  });
};
/**
 * @callback BucketsRouter~_getBucketByIdCallback
 * @param {Error|null} error
 * @param {Bucket} bucket
 */

/**
 * Returns the bucket entry by ID
 * @param {String|ObjectId} bucketId - The unique _id for the bucket
 * @param {String} bucketEntryId - The unique _id for the bucket entry
 * @param {BucketsRouter~_getBucketEntryByIdCallback}
 */
BucketsRouter.prototype.getBucketEntryById = function(bucketId, entryId, done) {
  this.storage.models.BucketEntry.findOne({
    _id: entryId,
    bucket: bucketId
  }).populate('frame').exec(function(err, entry) {
    if (err) {
      return done(new errors.InternalError(err.message));
    }

    if (!entry) {
      return done(new errors.NotFoundError('Entry not found'));
    }

    done(null, entry);
  });
};
/**
 * @callback BucketsRouter~_getBucketEntryByIdCallback
 * @param {Error|null} error
 * @param {BucketEntry} bucketEntry
 */

/**
 * Returns the pointers for a given bucket entry
 * @param {BucketEntry} bucketEntry
 * @param {BucketsRouter~getPointersForEntryCallback}
 */
BucketsRouter.prototype.getPointersForEntry = function(bucketEntry, next) {
  log.info('getting shard hashes from the bucket entry frame');
  this.storage.models.Pointer.find({
    _id: { $in: bucketEntry.frame.shards }
  }, function(err, pointers) {
    if (err) {
      return next(new errors.InternalError(err.message));
    }

    next(null, pointers);
  });
};
/**
 * @callback BucketsRouter~getPointersForEntryCallback
 * @param {Error|null} error
 * @param {Pointers[]} shardPointers
 */

/**
 * Returns possible mirroring candidates for a group of pointers
 * @param {Pointer} shardPointer
 * @param {BucketsRouter~getMirrorsForPointersCallback}
 */
BucketsRouter.prototype.getMirrorsForPointers = function(pointers, callback) {
  var self = this;
  var hashes = pointers.map(function(pointer) {
    return pointer.hash;
  });

  log.info('getting queued mirror contacts for shard hashes');
  async.map(hashes, function(hash, done) {
    self.storage.models.Mirror.find(
      { shardHash: hash, isEstablished: false },
      done
    );
  }, callback);
};
/**
 * @callback BucketsRouter~getMirrorsForPointersCallback
 * @param {Error|null} error
 * @param {Array.<Array.<Mirror>>} mirrors
 */

/**
 * Retreives a contact by it's Node ID
 * @param {String} nodeId - Farmers public key hash
 * @param {BucketsRouter~getContactByIdCallback}
 */
BucketsRouter.prototype.getContactById = function(nodeId, callback) {
  this.storage.models.Contact.findOne({ _id: nodeId }, function(err, contact) {
    if (err) {
      return callback(new errors.InternalError(err.message));
    }

    if (!contact) {
      return callback(new errors.NotFoundError('Contact not found'));
    }

    callback(null, contact);
  });
};
/**
 * @callback BucketsRouter~getContactByIdCallback
 * @param {Error|null} error
 * @param {Contact} contact
 */

/**
 * Authorizes a mirror node to retreive data from a source
 * @param {Mirror} mirror - The mirror object
 * @param {BucketsRouter~getMirrorAuthorizationCallback}
 */
BucketsRouter.prototype.getMirrorAuthorization = function(mirror, done) {
  var self = this;
  var contracts = this.contracts;
  var network = this.network;

  contracts.load(mirror.shardHash, function(err, item) {
    if (err) {
      return done(err);
    }

    var sourceIds = Object.keys(item.contracts);
    var sourceIdIndex = Math.floor(Math.random() * sourceIds.length);
    var sourceId = sourceIds[sourceIdIndex];
    var sourceContract = item.contracts[sourceId];

    async.parallel([
      self.getContactById.bind(self, sourceId),
      self.getContactById.bind(self, mirror.contact)
    ], function(err, contacts) {
      if (err) {
        return done(err);
      }

      var [source, destination] = contacts.map((c) => new storj.Contact(c));

      network.getRetrievalPointer(source, sourceContract, function(err, dcp) {
        if (err) {
          return done(err);
        }

        done(null, {
          mirror: mirror,
          source: dcp,
          destination: destination
        });
      });
    });
  });
};
/**
 * @callback BucketsRouter~getMirrorAuthorizationCallback
 * @param {Error|null} error
 * @param {Object} mirrorAuth
 * @param {Mirror} mirrorAuth.mirror
 * @param {DataChannelPointer} mirrorAuth.source
 * @param {Contact} mirrorAuth.destination
 */

/**
 * Creates a mirror authorization pointer map
 * @param {Array.<Array.<Mirror>>} mirrorMap
 * @param {BucketsRouter~getMirroringTokensCallback}
 */
BucketsRouter.prototype.getMirroringTokens = function(mirrorMap, next) {
  var self = this;

  log.info('mapping mirror contacts for hashes');
  async.mapSeries(mirrorMap, function(mirrorList, done) {
    async.map(mirrorList, self.getMirrorAuthorization.bind(self), done);
  }, next);
};
/**
 * @callback BucketsRouter~getMirroringTokensCallback
 * @param {Error|null} error
 * @param {Array[].<Object>}  tokenMap
 * @param {Mirror} tokenMap.mirror
 * @param {DataChannelPointer} tokenMap.source
 * @param {Contact} tokenMap.destination
 */

/**
 * Establishes mirrors for a given token map
 * @param {Array[].<Object>}  tokenMap
 * @param {BucketsRouter~createMirrorsFromTokenMapCallback}
 */
BucketsRouter.prototype.createMirrorsFromTokenMap = function(tokenMap, next) {
  var self = this;

  log.info('establishing mirrors on the network');
  async.mapSeries(tokenMap, function(tokenList, done) {
    if (!tokenList.length) {
      return done(null, []);
    }

    var sources = [], destinations = [];
    var hash = tokenList[0].mirror.shardHash;

    self.contracts.load(hash, function(err, item) {
      if (err) {
        return done(err);
      }

      async.each(tokenList, function(mirrorData, next) {
        sources.push(mirrorData.source);
        destinations.push(mirrorData.destination);
        item.addContract(
          mirrorData.destination,
          storj.Contract.fromObject(mirrorData.mirror.contract)
        );

        mirrorData.mirror.isEstablished = true;
        mirrorData.mirror.save(next);
      }, function(err) {
        if (err) {
          return next(new errors.InternalError(err.message));
        }

        self.contracts.save(item, function(err) {
          if (err) {
            return done(err);
          }

          self.network.getMirrorNodes(sources, destinations, done);
        });
      });
    });
  }, next);
};
/**
 * @callback BucketsRouter~createMirrorsFromTokenMapCallback
 * @param {Error|null} error
 * @param {Array.<Array.<Contact>>} mirroredNodes
 */

/**
 * Lists all the established mirrors for a file
 * @param {http.IncomingMessage} req
 * @param {http.ServerResponse} res
 * @param {Function} next
 */
BucketsRouter.prototype.listMirrorsForFile = function(req, res, next) {
  const self = this;

  function _getFrameForFile(fileId, bucket, callback) {
    self.storage.models.BucketEntry.findOne({
      bucket: bucket.id,
      _id: fileId
    }).populate('frame').exec(function(err, bucketEntry) {
      if (err) {
        return next(err);
      }

      if (!bucketEntry) {
        return next(new errors.NotFoundError('File not found'));
      }

      callback(null, bucketEntry.frame);
    });
  }

  function _getHashesFromFrame(frame, callback) {
    self.storage.models.Pointer.find({
      _id: { $in: frame.shards }
    }, function(err, pointers) {
      if (err) {
        return next(err);
      }

      callback(null, pointers.map((p) => p.hash));
    });
  }

  function _getMirrorsFromHashes(hashes, callback) {
    async.map(hashes, function(hash, next) {
      self.storage.models.Mirror.find({
        shardHash: hash
      }).populate('contact').exec((err, mirrors) => {
        if (err) {
          return callback(err);
        }

        let result = { established: [], available: [] };
        let { established, available } = result;

        mirrors.forEach((mirror) => mirror.isEstablished ?
          established.push(mirror.toObject()) :
          available.push(mirror.toObject()));

        next(null, result);
      });
    }, callback);
  }

  async.waterfall([
    this._getBucketById.bind(this, req.params.id, req.user._id),
    _getFrameForFile.bind(this, req.params.file),
    _getHashesFromFrame,
    _getMirrorsFromHashes
  ], (err, result) => {
    if (err) {
      return next(err);
    }

    res.status(200).send(result);
  });
};

/**
 * Fetches a RETRIEVE token from a farmer for the given shard
 * @private
 * @param {Pointer} shardPointer - Pointer document to retrieve
 * @param {Object} options
 * @param {Array} options.excludeFarmers - Blacklist array of Node IDs
 * @param {BucketsRouter~_getRetrievalTokenCallback}
 */
BucketsRouter.prototype._getRetrievalToken = function(sPointer, opts, done) {
  const self = this;

  log.debug('getting retrieval token for %j', sPointer);
  this.contracts.load(sPointer.hash, function(err, item) {
    if (err) {
      return done(err);
    }

    let farmers = Object.keys(item.contracts).filter(function(nodeID) {
      return opts.excludeFarmers.indexOf(nodeID) === -1;
    });

    self.storage.models.Contact.find({
      _id: { $in: farmers }
    }, (err, contacts) => {
      if (err) {
        return done(err);
      }

      let currentTime = Date.now();
      let finalHandlerAlreadyCalled = false;
      let {farmerTimeoutIgnore} = self.config.application;
      let farmerTimeoutMs = ms(farmerTimeoutIgnore || '10m');
      let options = contacts
        .filter((c) => {
          if (!c.lastTimeout || c.lastSeen > c.lastTimeout) {
            return true;
          }

          return currentTime - c.lastTimeout > farmerTimeoutMs;
        })
        .sort((a, b) => b.lastSeen - a.lastSeen)
        .map((c) => ({ contact: storj.Contact(c), pointer: null }));

      let retrievalTimeout = setTimeout(() => {
        handleResults(
          new errors.ServiceUnavailableError('Timed out waiting for pointers')
        );
        finalHandlerAlreadyCalled = true;
      }, 10000);

      function handleResults(err, result) {
        if (finalHandlerAlreadyCalled) {
          return;
        }

        finalHandlerAlreadyCalled = true;
        clearTimeout(retrievalTimeout);

        if (err || !result) {
          log.error(
            'Failed to get retrieval token, %s',
            err ? err.message : 'No farmers responded'
          );
          return done(
            new errors.ServiceUnavailableError('Failed to get retrieval token')
          );
        }

        result.pointer.size = sPointer.size;
        done(null, result.pointer);
      }

      async.detectLimit(
        options,
        6,
        self._requestRetrievalPointer.bind(self, item),
        handleResults
      );
    });
  });
};
/**
 * @callback BucketsRouter~_getRetrievalTokenCallback
 * @param {Error|null} [error]
 * @param {Object} dataChannelPointer
 * @param {String} dataChannelPointer.token
 * @param {String} dataChannelPointer.hash
 * @param {Contact} dataChannelPointer.farmer
 * @param {String} dataChannelPointer.operation
 * @param {Number} dataChannelPointer.size
 */

/**
 * Requests a retrieval pointer from the first farmer in the given list
 * @private
 * @param {StorageItem} item - Loaded storage item data
 * @param {Object} opts
 * @param {Contact} opts.contact
 * @param {Pointer|null} opts.pointer
 * @param {BucketsRouter~_requestRetrievalPointerCallback}
 */
BucketsRouter.prototype._requestRetrievalPointer = function(item, meta, done) {
  const contracts = this.contracts;
  const network = this.network;
  const contract = item.getContract(meta.contact);

  network.getRetrievalPointer(meta.contact, contract, function(err, dcPointer) {
    if (err) {
      log.error(err.message);
      return done(null, false);
    }

    if (!dcPointer.token) {
      log.error('Failed to get a retrieval token from farmer');
      return done();
    }

    if (!item.meta[meta.contact.nodeID]) {
      item.addMetaData(meta.contact, { downloadCount: 0 });
    }

    if (!item.meta[meta.contact.nodeID].downloadCount) {
      item.meta[meta.contact.nodeID].downloadCount = 0;
    }

    item.meta[meta.contact.nodeID].downloadCount++;

    contracts.save(item, function(err) {
      /* istanbul ignore if */
      if (err) {
        log.error('Failed to update download count: %s', err.message);
      }

      meta.pointer = {
        token: dcPointer.token,
        hash: item.hash,
        farmer: meta.contact,
        operation: 'PULL'
      };

      done(null, true);
    });
  });
};
/**
 * @callback BucketsRouter~_requestRetrievalPointerCallback
 * @param {Error|null} [error]
 * @param {Object} [dataChannelPointer]
 * @param {String} [dataChannelPointer.token]
 * @param {String} [dataChannelPointer.hash]
 * @param {Contact} [dataChannelPointer.farmer]
 * @param {String} [dataChannelPointer.operation]
 */

/**
 * Resolves shard pointer from a populated bucket entry
 * @private
 * @param {BucketEntry} entry - Populated bucket entry
 * @param {Object} options
 * @param {Number} options.skip - Skip returned entries
 * @param {Number} options.limit - Limit returned entries
 * @param {String[]} options.excludeFarmers - Blackisted NodeIDs
 * @param {BucketsRouter~_getPointersFromEntryCallback}
 */
BucketsRouter.prototype._getPointersFromEntry = function(entry, opts,
                                                         user, done) {
  const self = this;
  const Pointer = this.storage.models.Pointer;

  let pQuery = {
    _id: { $in: entry.frame.shards },
    index: {
      $gte: parseInt(opts.skip) || 0,
      $lt: parseInt(opts.skip) + parseInt(opts.limit) || 6
    }
  };
  let pSort = { index: 1 };
  let cursor = Pointer.find(pQuery).sort(pSort);

  cursor.exec(function(err, pointers) {
    if (err) {
      return done(new errors.InternalError(err.message));
    }

    const bytes = pointers.reduce((a, b) => {
      return { size: a.size + b.size };
    }, { size: 0 }).size;

    if (!Number.isFinite(bytes)) {
      log.warn('getPointersFromEntry: sum bytes %s is not a finite number ' +
               'for frame %s', bytes, entry.frame._id);
      return done(new errors.InternalError(
        'Pointer size in not a finite number'));
    }

    user.recordDownloadBytes(bytes, (err) => {
      if (err) {
        log.warn('getPointersFromEntry: unable to update downloaded bytes %s',
                 bytes);
      }
    });

    async.mapLimit(pointers, 6, function(sPointer, next) {
      self._getRetrievalToken(sPointer, {
        excludeFarmers: opts.excludeFarmers
      }, (err, result) => {
        if (err) {
          return next(err);
        }

        result.index = sPointer.index;
        next(null, result);
      });
    }, function(err, results) {
      if (err) {
        return done(new errors.InternalError(err.message));
      }

      done(null, results);
    });
  });
};
/**
 * @callback BucketsRouter~_getPointersFromEntryCallback
 * @param {Error|null} [error]
 * @param {Object[]} pointers
 */

/**
 * Negotiates retrieval tokens from the farmers storing the shards
 * @param {http.IncomingMessage} req
 * @param {http.ServerResponse} res
 * @param {Function} next
 */
BucketsRouter.prototype.getFile = function(req, res, next) {
  const self = this;
  const Bucket = this.storage.models.Bucket;
  const BucketEntry = this.storage.models.BucketEntry;
  const User = this.storage.models.User;

  if (req.params.id !== req.token.bucket.toString()) {
    return next(new errors.NotAuthorizedError());
  }

  Bucket.findOne({
    _id: req.token.bucket
  }, function(err, bucket) {
    if (err) {
      return next(new errors.InternalError(err.message));
    }

    if (!bucket) {
      return next(new errors.NotFoundError('Bucket not found'));
    }

    User.findOne({
      _id: bucket.user
    }, function(err, user) {
      if (err) {
        return next(new errors.InternalError(err.message));
      }

      if (!user) {
        return next(new errors.NotFoundError('User not found for bucket'));
      }

      const rates = self.config.application.freeTier.down;
      if (user.isDownloadRateLimited(rates.hourlyBytes,
                                     rates.dailyBytes,
                                     rates.monthlyBytes)) {

        log.warn('getFile: Transfer rate limited, user: %s', user.email);
        return next(new errors.TransferRateError(
          'Could not get file, transfer rate limit reached.'
        ));
      }

      BucketEntry.findOne({
        _id: req.params.file,
        bucket: bucket._id
      }).populate('frame').exec(function(err, entry) {
        if (err) {
          return next(new errors.InternalError(err.message));
        }

        if (!entry) {
          return next(new errors.NotFoundError('File not found'));
        }

        self._getPointersFromEntry(entry, {
          skip: req.query.skip,
          limit: req.query.limit,
          excludeFarmers: req.query.exclude ? req.query.exclude.split(',') : []
        }, user, function(err, result) {
          if (err) {
            return next(err);
          }

          res.send(result);
        });
      });
    });
  });
};

/**
 * Lists the file pointers stored in the given bucket
 * @param {http.IncomingMessage} req
 * @param {http.ServerResponse} res
 * @param {Function} next
 */
BucketsRouter.prototype.listFilesInBucket = function(req, res, next) {
  const Bucket = this.storage.models.Bucket;
  const BucketEntry = this.storage.models.BucketEntry;

  log.info('looking up files stored in bucket %s', req.params.id);

  Bucket.findOne({
    _id: req.params.id,
    user: req.user._id
  }, function(err, bucket) {
    if (err) {
      return next(new errors.InternalError(err.message));
    }

    if (!bucket) {
      return next(new errors.NotFoundError('Bucket not found'));
    }

    var query = BucketEntry.find({ bucket: req.params.id  }).populate('frame');
    var stream = query.cursor();

    stream.pipe(utils.createArrayFormatter(function(entry) {
      return {
        bucket: entry.bucket,
        mimetype: entry.mimetype,
        filename: entry.filename,
        frame: entry.frame.id,
        size: entry.frame.size,
        id: entry._id,
        hmac: entry.hmac
      };
    })).pipe(res);
  });
};

/**
 * Removes the file pointer from the bucket
 * @param {http.IncomingMessage} req
 * @param {http.ServerResponse} res
 * @param {Function} next
 */
BucketsRouter.prototype.removeFile = function(req, res, next) {
  const Bucket = this.storage.models.Bucket;
  const BucketEntry = this.storage.models.BucketEntry;

  Bucket.findOne({
   _id: req.params.id,
   user: req.user._id
  }, function(err, bucket) {
   if (err) {
     return next(new errors.InternalError(err.message));
   }

   if (!bucket) {
     return next(new errors.NotFoundError('Bucket not found'));
   }

   BucketEntry.findOne({
     bucket: bucket._id,
     _id: req.params.file
   }, function(err, entry) {
     if (err) {
       return next(err);
     }

     if (!entry) {
       return next(new errors.NotFoundError('File not found'));
     }

     entry.remove(function(err) {
       if (err) {
         return next(new errors.InternalError(err.message));
       }

       res.status(204).end();
     });
   });
  });
};

BucketsRouter.prototype.getFileInfo = function(req, res, next) {
  const BucketEntry = this.storage.models.BucketEntry;

  this._getBucketUnregistered(req, res, function(err, bucket) {
    if (err) {
      return next(err);
    }

    BucketEntry.findOne({
      bucket: bucket._id,
      _id: req.params.file
    }).populate('frame').exec(function(err, entry) {
      if (err) {
        return next(new errors.InternalError(err.message));
      }

      if (!entry) {
        return next(new errors.NotFoundError('File not found'));
      }

      res.status(200).send({
        bucket: entry.bucket,
        mimetype: entry.mimetype,
        filename: entry.filename,
        frame: entry.frame.id,
        size: entry.frame.size,
        id: entry._id,
        hmac: entry.hmac
      });
    });
  });
};

/**
 * Export definitions
 * @private
 */
BucketsRouter.prototype._definitions = function() {
  /* jshint maxlen: 120 */
  return [
<<<<<<< HEAD
    ['GET', '/buckets', this._verify, this._limiter, this.getBuckets],
    ['GET', '/buckets/:id', this._verify, this.getBucketById],
=======
    ['GET', '/buckets', this._verify, this.getBuckets],
    ['GET', '/buckets/:id', this._validate, this._verify, this.getBucketById],
>>>>>>> 135a034d
    ['POST', '/buckets', this._verify, this.createBucket],
    ['DELETE', '/buckets/:id', this._validate, this._verify, this.destroyBucketById],
    ['PATCH', '/buckets/:id', this._validate, this._verify, this.updateBucketById],
    ['POST', '/buckets/:id/tokens', this._validate, this.createBucketToken],
    ['GET', '/buckets/:id/files', this._validate, this._verify, this.listFilesInBucket],
    ['GET', '/buckets/:id/files/:file', this._validate, this._usetoken, this.getFile],
    ['DELETE', '/buckets/:id/files/:file', this._validate, this._verify, this.removeFile],
    ['GET', '/buckets/:id/files/:file/info', this._validate, this.getFileInfo],
    ['POST', '/buckets/:id/files', this._validate, this._verify, this.createEntryFromFrame],
    ['GET', '/buckets/:id/files/:file/mirrors', this._validate, this._verify, this.listMirrorsForFile]
  ];
};

module.exports = BucketsRouter;<|MERGE_RESOLUTION|>--- conflicted
+++ resolved
@@ -13,8 +13,6 @@
 const Router = require('./index');
 const inherits = require('util').inherits;
 const utils = require('../../utils');
-const cattleguard = require('cattleguard');
-const redis = require('redis');
 
 /**
  * Handles endpoints for all bucket and file related operations
@@ -41,7 +39,6 @@
   this._verify = authenticate(this.storage);
   this._isPublic = publicBucket(this.storage);
   this._usetoken = tokenauth(this.storage);
-  this._limiter = cattleguard(config, client);
 }
 
 inherits(BucketsRouter, Router);
@@ -1168,13 +1165,8 @@
 BucketsRouter.prototype._definitions = function() {
   /* jshint maxlen: 120 */
   return [
-<<<<<<< HEAD
-    ['GET', '/buckets', this._verify, this._limiter, this.getBuckets],
-    ['GET', '/buckets/:id', this._verify, this.getBucketById],
-=======
     ['GET', '/buckets', this._verify, this.getBuckets],
     ['GET', '/buckets/:id', this._validate, this._verify, this.getBucketById],
->>>>>>> 135a034d
     ['POST', '/buckets', this._verify, this.createBucket],
     ['DELETE', '/buckets/:id', this._validate, this._verify, this.destroyBucketById],
     ['PATCH', '/buckets/:id', this._validate, this._verify, this.updateBucketById],
