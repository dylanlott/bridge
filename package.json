--- conflicted
+++ resolved
@@ -77,16 +77,10 @@
     "nodemailer": "^2.0.0",
     "rc": "^1.1.6",
     "readable-stream": "^2.0.5",
-<<<<<<< HEAD
     "redis": "^2.6.5",
-    "storj-complex": "^3.1.0",
-    "storj-lib": "^6.0.9",
-    "storj-mongodb-adapter": "^5.0.0",
-=======
     "storj-complex": "^5.0.0",
     "storj-lib": "^6.2.0",
     "storj-mongodb-adapter": "^7.0.1",
->>>>>>> 135a034d
     "storj-service-error-types": "^1.1.0",
     "storj-service-mailer": "^1.0.0",
     "storj-service-middleware": "^1.2.1",
