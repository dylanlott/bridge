/**
 * @module storj-bridge/constants
 */

'use strict';

module.exports = {
  /** @constant {Number} DEFAULT_FILE_TTL - File renewal interval */
  DEFAULT_FILE_TTL: '90d',
  LOG_LEVEL_NONE: 0,
  LOG_LEVEL_ERROR: 1,
  LOG_LEVEL_WARN: 2,
  LOG_LEVEL_INFO: 3,
<<<<<<< HEAD
  LOG_LEVEL_DEBUG: 4
=======
  LOG_LEVEL_DEBUG: 4,
  /** @constant {Number} M_REPLICATE - Auto-mirror degree */
  M_REPLICATE: 5
>>>>>>> 52e6fc5e
};<|MERGE_RESOLUTION|>--- conflicted
+++ resolved
@@ -11,11 +11,7 @@
   LOG_LEVEL_ERROR: 1,
   LOG_LEVEL_WARN: 2,
   LOG_LEVEL_INFO: 3,
-<<<<<<< HEAD
-  LOG_LEVEL_DEBUG: 4
-=======
   LOG_LEVEL_DEBUG: 4,
   /** @constant {Number} M_REPLICATE - Auto-mirror degree */
   M_REPLICATE: 5
->>>>>>> 52e6fc5e
 };