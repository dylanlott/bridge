'use strict';

const mongoose = require('mongoose');
// const Integer = require('mongoose-int32');
const SchemaOptions = require('../options');


const Credit = new mongoose.Schema({
  amount: {
<<<<<<< HEAD
    type: mongoose.SchemaTypes.Number,
=======
    type: mongoose.Types.Currency,
>>>>>>> 21652e46
    required: true
  },
  user: {
    type: mongoose.SchemaTypes.Email,
    required: true,
    ref: 'User'
<<<<<<< HEAD
=======
  },
  created_at: {
    type: Date,
    default: Date.now
>>>>>>> 21652e46
  }
});

module.exports = function(connection) {
  return connection.model('Credit', Credit);
};<|MERGE_RESOLUTION|>--- conflicted
+++ resolved
@@ -7,24 +7,17 @@
 
 const Credit = new mongoose.Schema({
   amount: {
-<<<<<<< HEAD
-    type: mongoose.SchemaTypes.Number,
-=======
     type: mongoose.Types.Currency,
->>>>>>> 21652e46
     required: true
   },
   user: {
     type: mongoose.SchemaTypes.Email,
     required: true,
     ref: 'User'
-<<<<<<< HEAD
-=======
   },
   created_at: {
     type: Date,
     default: Date.now
->>>>>>> 21652e46
   }
 });
 
