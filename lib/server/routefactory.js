--- conflicted
+++ resolved
@@ -7,10 +7,7 @@
     require('./routes/users'),
     require('./routes/frames'),
     require('./routes/contacts'),
-<<<<<<< HEAD
-=======
     require('./routes/reports')
->>>>>>> 52e6fc5e
   ]).map(function(Router) {
     return Router({
       config: options.config,
